--- conflicted
+++ resolved
@@ -55,14 +55,6 @@
         print(f"\nNo local model file - downloading {word2vec_model} from gensim-data API")
         model = api.load(word2vec_model)
         pickle.dump(model, open(storage_loc / (word2vec_model + ".pkl"), "wb"))
-<<<<<<< HEAD
-        if verbose:
-            print("Saved model to {}".format(storage_loc / (word2vec_model + ".pkl")))
-
-    print(f"Loaded {word2vec_model} model")
-=======
-        print(f"Saved model to {storage_loc / (word2vec_model + '.pkl')}\n")
->>>>>>> 9d24b9ea
     return model
 
 
